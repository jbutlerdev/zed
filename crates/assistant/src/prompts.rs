use crate::codegen::CodegenKind;
use language::{BufferSnapshot, OffsetRangeExt, ToOffset};
use std::cmp::{self, Reverse};
use std::fmt::Write;
use std::ops::Range;
use tiktoken_rs::ChatCompletionRequestMessage;

#[allow(dead_code)]
fn summarize(buffer: &BufferSnapshot, selected_range: Range<impl ToOffset>) -> String {
    #[derive(Debug)]
    struct Match {
        collapse: Range<usize>,
        keep: Vec<Range<usize>>,
    }

    let selected_range = selected_range.to_offset(buffer);
    let mut ts_matches = buffer.matches(0..buffer.len(), |grammar| {
        Some(&grammar.embedding_config.as_ref()?.query)
    });
    let configs = ts_matches
        .grammars()
        .iter()
        .map(|g| g.embedding_config.as_ref().unwrap())
        .collect::<Vec<_>>();
    let mut matches = Vec::new();
    while let Some(mat) = ts_matches.peek() {
        let config = &configs[mat.grammar_index];
        if let Some(collapse) = mat.captures.iter().find_map(|cap| {
            if Some(cap.index) == config.collapse_capture_ix {
                Some(cap.node.byte_range())
            } else {
                None
            }
        }) {
            let mut keep = Vec::new();
            for capture in mat.captures.iter() {
                if Some(capture.index) == config.keep_capture_ix {
                    keep.push(capture.node.byte_range());
                } else {
                    continue;
                }
            }
            ts_matches.advance();
            matches.push(Match { collapse, keep });
        } else {
            ts_matches.advance();
        }
    }
    matches.sort_unstable_by_key(|mat| (mat.collapse.start, Reverse(mat.collapse.end)));
    let mut matches = matches.into_iter().peekable();

    let mut summary = String::new();
    let mut offset = 0;
    let mut flushed_selection = false;
    while let Some(mat) = matches.next() {
        // Keep extending the collapsed range if the next match surrounds
        // the current one.
        while let Some(next_mat) = matches.peek() {
            if mat.collapse.start <= next_mat.collapse.start
                && mat.collapse.end >= next_mat.collapse.end
            {
                matches.next().unwrap();
            } else {
                break;
            }
        }

        if offset > mat.collapse.start {
            // Skip collapsed nodes that have already been summarized.
            offset = cmp::max(offset, mat.collapse.end);
            continue;
        }

        if offset <= selected_range.start && selected_range.start <= mat.collapse.end {
            if !flushed_selection {
                // The collapsed node ends after the selection starts, so we'll flush the selection first.
                summary.extend(buffer.text_for_range(offset..selected_range.start));
                summary.push_str("<|START|");
                if selected_range.end == selected_range.start {
                    summary.push_str(">");
                } else {
                    summary.extend(buffer.text_for_range(selected_range.clone()));
                    summary.push_str("|END|>");
                }
                offset = selected_range.end;
                flushed_selection = true;
            }

            // If the selection intersects the collapsed node, we won't collapse it.
            if selected_range.end >= mat.collapse.start {
                continue;
            }
        }

        summary.extend(buffer.text_for_range(offset..mat.collapse.start));
        for keep in mat.keep {
            summary.extend(buffer.text_for_range(keep));
        }
        offset = mat.collapse.end;
    }

    // Flush selection if we haven't already done so.
    if !flushed_selection && offset <= selected_range.start {
        summary.extend(buffer.text_for_range(offset..selected_range.start));
        summary.push_str("<|START|");
        if selected_range.end == selected_range.start {
            summary.push_str(">");
        } else {
            summary.extend(buffer.text_for_range(selected_range.clone()));
            summary.push_str("|END|>");
        }
        offset = selected_range.end;
    }

    summary.extend(buffer.text_for_range(offset..buffer.len()));
    summary
}

pub fn generate_content_prompt(
    user_prompt: String,
    language_name: Option<&str>,
    buffer: &BufferSnapshot,
    range: Range<impl ToOffset>,
    kind: CodegenKind,
    search_results: Vec<String>,
    model: &str,
) -> String {
<<<<<<< HEAD
    const MAXIMUM_SNIPPET_TOKEN_COUNT: usize = 500;
    const RESERVED_TOKENS_FOR_GENERATION: usize = 1000;

    let mut prompts = Vec::new();
=======
    let range = range.to_offset(buffer);
    let mut prompt = String::new();
>>>>>>> cc335db9

    // General Preamble
    if let Some(language_name) = language_name {
        prompts.push(format!("You're an expert {language_name} engineer.\n"));
    } else {
        prompts.push("You're an expert engineer.\n".to_string());
    }

<<<<<<< HEAD
    // Snippets
    let mut snippet_position = prompts.len() - 1;

    let outline = summarize(buffer, range);
    prompts.push("The file you are currently working on has the following outline:".to_string());
    if let Some(language_name) = language_name {
        let language_name = language_name.to_lowercase();
        prompts.push(format!("```{language_name}\n{outline}\n```"));
    } else {
        prompts.push(format!("```\n{outline}\n```"));
=======
    let mut content = String::new();
    content.extend(buffer.text_for_range(0..range.start));
    if range.start == range.end {
        content.push_str("<|START|>");
    } else {
        content.push_str("<|START|");
    }
    content.extend(buffer.text_for_range(range.clone()));
    if range.start != range.end {
        content.push_str("|END|>");
    }
    content.extend(buffer.text_for_range(range.end..buffer.len()));

    writeln!(
        prompt,
        "The file you are currently working on has the following content:"
    )
    .unwrap();
    if let Some(language_name) = language_name {
        let language_name = language_name.to_lowercase();
        writeln!(prompt, "```{language_name}\n{content}\n```").unwrap();
    } else {
        writeln!(prompt, "```\n{content}\n```").unwrap();
>>>>>>> cc335db9
    }

    match kind {
        CodegenKind::Generate { position: _ } => {
            prompts.push("In particular, the user's cursor is currently on the '<|START|>' span in the above outline, with no text selected.".to_string());
            prompts
                .push("Assume the cursor is located where the `<|START|` marker is.".to_string());
            prompts.push(
                "Text can't be replaced, so assume your answer will be inserted at the cursor."
                    .to_string(),
            );
            prompts.push(format!(
                "Generate text based on the users prompt: {user_prompt}"
            ));
        }
        CodegenKind::Transform { range: _ } => {
            prompts.push("In particular, the user has selected a section of the text between the '<|START|' and '|END|>' spans.".to_string());
            prompts.push(format!(
                "Modify the users code selected text based upon the users prompt: {user_prompt}"
            ));
            prompts.push("You MUST reply with only the adjusted code (within the '<|START|' and '|END|>' spans), not the entire file.".to_string());
        }
    }

    if let Some(language_name) = language_name {
        prompts.push(format!("Your answer MUST always be valid {language_name}"));
    }
    prompts.push("Always wrap your response in a Markdown codeblock".to_string());
    prompts.push("Never make remarks about the output.".to_string());

    let current_messages = [ChatCompletionRequestMessage {
        role: "user".to_string(),
        content: Some(prompts.join("\n")),
        function_call: None,
        name: None,
    }];

    let mut remaining_token_count = if let Ok(current_token_count) =
        tiktoken_rs::num_tokens_from_messages(model, &current_messages)
    {
        let max_token_count = tiktoken_rs::model::get_context_size(model);
        let intermediate_token_count = max_token_count - current_token_count;

        if intermediate_token_count < RESERVED_TOKENS_FOR_GENERATION {
            0
        } else {
            intermediate_token_count - RESERVED_TOKENS_FOR_GENERATION
        }
    } else {
        // If tiktoken fails to count token count, assume we have no space remaining.
        0
    };

    // TODO:
    //   - add repository name to snippet
    //   - add file path
    //   - add language
    if let Ok(encoding) = tiktoken_rs::get_bpe_from_model(model) {
        let mut template = "You are working inside a large repository, here are a few code snippets that may be useful";

        for search_result in search_results {
            let mut snippet_prompt = template.to_string();
            writeln!(snippet_prompt, "```\n{search_result}\n```").unwrap();

            let token_count = encoding
                .encode_with_special_tokens(snippet_prompt.as_str())
                .len();
            if token_count <= remaining_token_count {
                if token_count < MAXIMUM_SNIPPET_TOKEN_COUNT {
                    prompts.insert(snippet_position, snippet_prompt);
                    snippet_position += 1;
                    remaining_token_count -= token_count;
                    // If you have already added the template to the prompt, remove the template.
                    template = "";
                }
            } else {
                break;
            }
        }
    }

    let prompt = prompts.join("\n");
    println!("PROMPT: {:?}", prompt);
    prompt
}

#[cfg(test)]
pub(crate) mod tests {

    use super::*;
    use std::sync::Arc;

    use gpui::AppContext;
    use indoc::indoc;
    use language::{language_settings, tree_sitter_rust, Buffer, Language, LanguageConfig, Point};
    use settings::SettingsStore;

    pub(crate) fn rust_lang() -> Language {
        Language::new(
            LanguageConfig {
                name: "Rust".into(),
                path_suffixes: vec!["rs".to_string()],
                ..Default::default()
            },
            Some(tree_sitter_rust::language()),
        )
        .with_embedding_query(
            r#"
            (
                [(line_comment) (attribute_item)]* @context
                .
                [
                    (struct_item
                        name: (_) @name)

                    (enum_item
                        name: (_) @name)

                    (impl_item
                        trait: (_)? @name
                        "for"? @name
                        type: (_) @name)

                    (trait_item
                        name: (_) @name)

                    (function_item
                        name: (_) @name
                        body: (block
                            "{" @keep
                            "}" @keep) @collapse)

                    (macro_definition
                        name: (_) @name)
                    ] @item
                )
            "#,
        )
        .unwrap()
    }

    #[gpui::test]
    fn test_outline_for_prompt(cx: &mut AppContext) {
        cx.set_global(SettingsStore::test(cx));
        language_settings::init(cx);
        let text = indoc! {"
            struct X {
                a: usize,
                b: usize,
            }

            impl X {

                fn new() -> Self {
                    let a = 1;
                    let b = 2;
                    Self { a, b }
                }

                pub fn a(&self, param: bool) -> usize {
                    self.a
                }

                pub fn b(&self) -> usize {
                    self.b
                }
            }
        "};
        let buffer =
            cx.add_model(|cx| Buffer::new(0, 0, text).with_language(Arc::new(rust_lang()), cx));
        let snapshot = buffer.read(cx).snapshot();

        assert_eq!(
            summarize(&snapshot, Point::new(1, 4)..Point::new(1, 4)),
            indoc! {"
                struct X {
                    <|START|>a: usize,
                    b: usize,
                }

                impl X {

                    fn new() -> Self {}

                    pub fn a(&self, param: bool) -> usize {}

                    pub fn b(&self) -> usize {}
                }
            "}
        );

        assert_eq!(
            summarize(&snapshot, Point::new(8, 12)..Point::new(8, 14)),
            indoc! {"
                struct X {
                    a: usize,
                    b: usize,
                }

                impl X {

                    fn new() -> Self {
                        let <|START|a |END|>= 1;
                        let b = 2;
                        Self { a, b }
                    }

                    pub fn a(&self, param: bool) -> usize {}

                    pub fn b(&self) -> usize {}
                }
            "}
        );

        assert_eq!(
            summarize(&snapshot, Point::new(6, 0)..Point::new(6, 0)),
            indoc! {"
                struct X {
                    a: usize,
                    b: usize,
                }

                impl X {
                <|START|>
                    fn new() -> Self {}

                    pub fn a(&self, param: bool) -> usize {}

                    pub fn b(&self) -> usize {}
                }
            "}
        );

        assert_eq!(
            summarize(&snapshot, Point::new(21, 0)..Point::new(21, 0)),
            indoc! {"
                struct X {
                    a: usize,
                    b: usize,
                }

                impl X {

                    fn new() -> Self {}

                    pub fn a(&self, param: bool) -> usize {}

                    pub fn b(&self) -> usize {}
                }
                <|START|>"}
        );

        // Ensure nested functions get collapsed properly.
        let text = indoc! {"
            struct X {
                a: usize,
                b: usize,
            }

            impl X {

                fn new() -> Self {
                    let a = 1;
                    let b = 2;
                    Self { a, b }
                }

                pub fn a(&self, param: bool) -> usize {
                    let a = 30;
                    fn nested() -> usize {
                        3
                    }
                    self.a + nested()
                }

                pub fn b(&self) -> usize {
                    self.b
                }
            }
        "};
        buffer.update(cx, |buffer, cx| buffer.set_text(text, cx));
        let snapshot = buffer.read(cx).snapshot();
        assert_eq!(
            summarize(&snapshot, Point::new(0, 0)..Point::new(0, 0)),
            indoc! {"
                <|START|>struct X {
                    a: usize,
                    b: usize,
                }

                impl X {

                    fn new() -> Self {}

                    pub fn a(&self, param: bool) -> usize {}

                    pub fn b(&self) -> usize {}
                }
            "}
        );
    }
}<|MERGE_RESOLUTION|>--- conflicted
+++ resolved
@@ -1,9 +1,63 @@
 use crate::codegen::CodegenKind;
-use language::{BufferSnapshot, OffsetRangeExt, ToOffset};
+use gpui::{AppContext, AsyncAppContext};
+use language::{BufferSnapshot, Language, OffsetRangeExt, ToOffset};
+use semantic_index::SearchResult;
+use std::borrow::Cow;
 use std::cmp::{self, Reverse};
 use std::fmt::Write;
 use std::ops::Range;
+use std::path::PathBuf;
+use std::sync::Arc;
 use tiktoken_rs::ChatCompletionRequestMessage;
+
+pub struct PromptCodeSnippet {
+    path: Option<PathBuf>,
+    language_name: Option<String>,
+    content: String,
+}
+
+impl PromptCodeSnippet {
+    pub fn new(search_result: SearchResult, cx: &AsyncAppContext) -> Self {
+        let (content, language_name, file_path) =
+            search_result.buffer.read_with(cx, |buffer, cx| {
+                let snapshot = buffer.snapshot();
+                let content = snapshot
+                    .text_for_range(search_result.range.clone())
+                    .collect::<String>();
+
+                let language_name = buffer
+                    .language()
+                    .and_then(|language| Some(language.name().to_string()));
+
+                let language = buffer.language();
+                let file_path = buffer
+                    .file()
+                    .and_then(|file| Some(file.path().to_path_buf()));
+
+                (content, language_name, file_path)
+            });
+
+        PromptCodeSnippet {
+            path: file_path,
+            language_name,
+            content,
+        }
+    }
+}
+
+impl ToString for PromptCodeSnippet {
+    fn to_string(&self) -> String {
+        let path = self
+            .path
+            .as_ref()
+            .and_then(|path| Some(path.to_string_lossy().to_string()))
+            .unwrap_or("".to_string());
+        let language_name = self.language_name.clone().unwrap_or("".to_string());
+        let content = self.content.clone();
+
+        format!("The below code snippet may be relevant from file: {path}\n```{language_name}\n{content}\n```")
+    }
+}
 
 #[allow(dead_code)]
 fn summarize(buffer: &BufferSnapshot, selected_range: Range<impl ToOffset>) -> String {
@@ -122,18 +176,14 @@
     buffer: &BufferSnapshot,
     range: Range<impl ToOffset>,
     kind: CodegenKind,
-    search_results: Vec<String>,
+    search_results: Vec<PromptCodeSnippet>,
     model: &str,
 ) -> String {
-<<<<<<< HEAD
     const MAXIMUM_SNIPPET_TOKEN_COUNT: usize = 500;
     const RESERVED_TOKENS_FOR_GENERATION: usize = 1000;
 
     let mut prompts = Vec::new();
-=======
     let range = range.to_offset(buffer);
-    let mut prompt = String::new();
->>>>>>> cc335db9
 
     // General Preamble
     if let Some(language_name) = language_name {
@@ -142,18 +192,9 @@
         prompts.push("You're an expert engineer.\n".to_string());
     }
 
-<<<<<<< HEAD
     // Snippets
     let mut snippet_position = prompts.len() - 1;
 
-    let outline = summarize(buffer, range);
-    prompts.push("The file you are currently working on has the following outline:".to_string());
-    if let Some(language_name) = language_name {
-        let language_name = language_name.to_lowercase();
-        prompts.push(format!("```{language_name}\n{outline}\n```"));
-    } else {
-        prompts.push(format!("```\n{outline}\n```"));
-=======
     let mut content = String::new();
     content.extend(buffer.text_for_range(0..range.start));
     if range.start == range.end {
@@ -167,17 +208,13 @@
     }
     content.extend(buffer.text_for_range(range.end..buffer.len()));
 
-    writeln!(
-        prompt,
-        "The file you are currently working on has the following content:"
-    )
-    .unwrap();
+    prompts.push("The file you are currently working on has the following content:\n".to_string());
+
     if let Some(language_name) = language_name {
         let language_name = language_name.to_lowercase();
-        writeln!(prompt, "```{language_name}\n{content}\n```").unwrap();
+        prompts.push(format!("```{language_name}\n{content}\n```"));
     } else {
-        writeln!(prompt, "```\n{content}\n```").unwrap();
->>>>>>> cc335db9
+        prompts.push(format!("```\n{content}\n```"));
     }
 
     match kind {
@@ -196,17 +233,20 @@
         CodegenKind::Transform { range: _ } => {
             prompts.push("In particular, the user has selected a section of the text between the '<|START|' and '|END|>' spans.".to_string());
             prompts.push(format!(
-                "Modify the users code selected text based upon the users prompt: {user_prompt}"
+                "Modify the users code selected text based upon the users prompt: '{user_prompt}'"
             ));
             prompts.push("You MUST reply with only the adjusted code (within the '<|START|' and '|END|>' spans), not the entire file.".to_string());
         }
     }
 
     if let Some(language_name) = language_name {
-        prompts.push(format!("Your answer MUST always be valid {language_name}"));
-    }
-    prompts.push("Always wrap your response in a Markdown codeblock".to_string());
+        prompts.push(format!(
+            "Your answer MUST always and only be valid {language_name}"
+        ));
+    }
     prompts.push("Never make remarks about the output.".to_string());
+    prompts.push("DO NOT return any text, except the generated code.".to_string());
+    prompts.push("DO NOT wrap your text in a Markdown block".to_string());
 
     let current_messages = [ChatCompletionRequestMessage {
         role: "user".to_string(),
@@ -240,7 +280,8 @@
 
         for search_result in search_results {
             let mut snippet_prompt = template.to_string();
-            writeln!(snippet_prompt, "```\n{search_result}\n```").unwrap();
+            let snippet = search_result.to_string();
+            writeln!(snippet_prompt, "```\n{snippet}\n```").unwrap();
 
             let token_count = encoding
                 .encode_with_special_tokens(snippet_prompt.as_str())
