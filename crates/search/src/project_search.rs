--- conflicted
+++ resolved
@@ -406,8 +406,7 @@
                 editor.set_placeholder_text(new_placeholder_text, cx);
             });
 
-<<<<<<< HEAD
-            MouseEventHandler::<Status, _>::new(0, cx, |_, _| {
+            MouseEventHandler::new::<Status, _>(0, cx, |_, _| {
                 Flex::column()
                     .with_child(Flex::column().contained().flex(1., true))
                     .with_child(
@@ -427,11 +426,6 @@
                             .contained()
                             .flex(7., true),
                     )
-=======
-            MouseEventHandler::new::<Status, _>(0, cx, |_, _| {
-                Label::new(text, theme.search.results_status.clone())
-                    .aligned()
->>>>>>> 139cbbfd
                     .contained()
                     .with_background_color(theme.editor.background)
             })
@@ -1320,7 +1314,6 @@
         }
     }
 
-<<<<<<< HEAD
     fn activate_search_mode(&self, mode: SearchMode, cx: &mut ViewContext<Self>) {
         // Update Current Mode
         if let Some(search_view) = self.active_project_search.as_ref() {
@@ -1329,119 +1322,6 @@
             });
             cx.notify();
         }
-=======
-    fn render_nav_button(
-        &self,
-        icon: &'static str,
-        direction: Direction,
-        cx: &mut ViewContext<Self>,
-    ) -> AnyElement<Self> {
-        let action: Box<dyn Action>;
-        let tooltip;
-        match direction {
-            Direction::Prev => {
-                action = Box::new(SelectPrevMatch);
-                tooltip = "Select Previous Match";
-            }
-            Direction::Next => {
-                action = Box::new(SelectNextMatch);
-                tooltip = "Select Next Match";
-            }
-        };
-        let tooltip_style = theme::current(cx).tooltip.clone();
-
-        enum NavButton {}
-        MouseEventHandler::new::<NavButton, _>(direction as usize, cx, |state, cx| {
-            let theme = theme::current(cx);
-            let style = theme.search.option_button.inactive_state().style_for(state);
-            Label::new(icon, style.text.clone())
-                .contained()
-                .with_style(style.container)
-        })
-        .on_click(MouseButton::Left, move |_, this, cx| {
-            if let Some(search) = this.active_project_search.as_ref() {
-                search.update(cx, |search, cx| search.select_match(direction, cx));
-            }
-        })
-        .with_cursor_style(CursorStyle::PointingHand)
-        .with_tooltip::<NavButton>(
-            direction as usize,
-            tooltip.to_string(),
-            Some(action),
-            tooltip_style,
-            cx,
-        )
-        .into_any()
-    }
-
-    fn render_option_button(
-        &self,
-        icon: &'static str,
-        option: SearchOptions,
-        cx: &mut ViewContext<Self>,
-    ) -> AnyElement<Self> {
-        let tooltip_style = theme::current(cx).tooltip.clone();
-        let is_active = self.is_option_enabled(option, cx);
-        MouseEventHandler::new::<Self, _>(option.bits as usize, cx, |state, cx| {
-            let theme = theme::current(cx);
-            let style = theme
-                .search
-                .option_button
-                .in_state(is_active)
-                .style_for(state);
-            Label::new(icon, style.text.clone())
-                .contained()
-                .with_style(style.container)
-        })
-        .on_click(MouseButton::Left, move |_, this, cx| {
-            this.toggle_search_option(option, cx);
-        })
-        .with_cursor_style(CursorStyle::PointingHand)
-        .with_tooltip::<Self>(
-            option.bits as usize,
-            format!("Toggle {}", option.label()),
-            Some(option.to_toggle_action()),
-            tooltip_style,
-            cx,
-        )
-        .into_any()
-    }
-
-    fn render_semantic_search_button(&self, cx: &mut ViewContext<Self>) -> AnyElement<Self> {
-        let tooltip_style = theme::current(cx).tooltip.clone();
-        let is_active = if let Some(search) = self.active_project_search.as_ref() {
-            let search = search.read(cx);
-            search.semantic.is_some()
-        } else {
-            false
-        };
-
-        let region_id = 3;
-
-        MouseEventHandler::new::<Self, _>(region_id, cx, |state, cx| {
-            let theme = theme::current(cx);
-            let style = theme
-                .search
-                .option_button
-                .in_state(is_active)
-                .style_for(state);
-            Label::new("Semantic", style.text.clone())
-                .contained()
-                .with_style(style.container)
-        })
-        .on_click(MouseButton::Left, move |_, this, cx| {
-            this.toggle_semantic_search(cx);
-        })
-        .with_cursor_style(CursorStyle::PointingHand)
-        .with_tooltip::<Self>(
-            region_id,
-            format!("Toggle Semantic Search"),
-            Some(Box::new(ToggleSemanticSearch)),
-            tooltip_style,
-            cx,
-        )
-        .into_any()
->>>>>>> 139cbbfd
     }
 
     fn is_option_enabled(&self, option: SearchOptions, cx: &AppContext) -> bool {
